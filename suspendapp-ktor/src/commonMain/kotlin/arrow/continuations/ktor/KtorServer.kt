package arrow.continuations.ktor

import arrow.fx.coroutines.Resource
import arrow.fx.coroutines.continuations.ResourceScope
import io.ktor.server.application.*
import io.ktor.server.engine.*
import kotlin.time.Duration
import kotlin.time.Duration.Companion.milliseconds
import kotlin.time.Duration.Companion.seconds
import arrow.suspendapp.ktor.server as kserver
import arrow.suspendapp.ktor.WORKING_DIRECTORY_PATH

/**
 * Ktor [ApplicationEngine] as a [Resource]. This [Resource] will gracefully shut down the server
 * When we need to shut down a Ktor service we need to properly take into account a _grace_ period
 * where we still handle requests instead of immediately cancelling any in-flight requests.
 *
 * @param factory Application engine for processing the requests
 * @param port Server listening port. Default is set to 80
 * @param host Host address. Default is set to "0.0.0.0"
 * @param watchPaths specifies path substrings that will be watched for automatic reloading
 * @param configure Ktor server configuration parameters. Only this function is taken into account
 *   for auto-reload.
 * @param preWait preWait a duration to wait before beginning the stop process. During this time,
 *   requests will continue to be accepted. This setting is useful to allow time for the container
 *   to be removed from the load balancer. This is disabled when `io.ktor.development=true`.
 * @param grace grace a duration during which already inflight requests are allowed to continue
 *   before the shutdown process begins.
 * @param timeout timeout a duration after which the server will be forceably shutdown.
 * @param module Represents configured and running web application, capable of handling requests.
 */
@Deprecated(
  "Changed package to arrow.suspendapp.ktor",
  ReplaceWith(
    "server(factory, port, host, watchPaths, configure, preWait, grace, timeout)",
    "arrow.suspendapp.ktor.server"
  )
)
suspend fun <
  TEngine : ApplicationEngine, TConfiguration : ApplicationEngine.Configuration> ResourceScope
  .server(
  factory: ApplicationEngineFactory<TEngine, TConfiguration>,
  port: Int = 80,
  host: String = "0.0.0.0",
  watchPaths: List<String> = listOf(WORKING_DIRECTORY_PATH),
  configure: TConfiguration.() -> Unit = {},
  preWait: Duration = 30.seconds,
  grace: Duration = 500.milliseconds,
  timeout: Duration = 500.milliseconds,
  module: Application.() -> Unit = {}
): ApplicationEngine =
<<<<<<< HEAD
  kserver(factory, port, host, watchPaths, configure, preWait, grace, timeout)
=======
  install({
    embeddedServer(
        factory,
        host = host,
        port = port,
        watchPaths = watchPaths,
        configure = configure,
        module = module
      )
      .apply(ApplicationEngine::start)
  }) { engine, _ ->
    if (!engine.environment.developmentMode) {
      engine.environment.log.info(
        "prewait delay of ${preWait.inWholeMilliseconds}ms, turn it off using io.ktor.development=true"
      )
      delay(preWait.inWholeMilliseconds)
    }
    engine.environment.log.info("Shutting down HTTP server...")
    engine.stop(grace.inWholeMilliseconds, timeout.inWholeMicroseconds)
    engine.environment.log.info("HTTP server shutdown!")
  }

/**
 * Ktor [ApplicationEngine] as a [Resource]. This [Resource] will gracefully shut down the server
 * When we need to shut down a Ktor service we need to properly take into account a _grace_ period
 * where we still handle requests instead of immediately cancelling any in-flight requests.
 *
 * @param factory Application engine for processing the requests
 * @param environment definition of the environment where the engine will run
 * @param preWait preWait a duration to wait before beginning the stop process. During this time,
 *   requests will continue to be accepted. This setting is useful to allow time for the container
 *   to be removed from the load balancer. This is disabled when `io.ktor.development=true`.
 * @param grace grace a duration during which already inflight requests are allowed to continue
 *   before the shutdown process begins.
 * @param timeout timeout a duration after which the server will be forceably shutdown.
 */
suspend fun <
  TEngine : ApplicationEngine, TConfiguration : ApplicationEngine.Configuration> ResourceScope
  .server(
  factory: ApplicationEngineFactory<TEngine, TConfiguration>,
  environment: ApplicationEngineEnvironment,
  preWait: Duration = 30.seconds,
  grace: Duration = 500.milliseconds,
  timeout: Duration = 500.milliseconds
): ApplicationEngine =
  install({ embeddedServer(factory, environment).apply(ApplicationEngine::start) }) { engine, _ ->
    if (!engine.environment.developmentMode) {
      engine.environment.log.info(
        "prewait delay of ${preWait.inWholeMilliseconds}ms, turn it off using io.ktor.development=true"
      )
      delay(preWait.inWholeMilliseconds)
    }
    engine.environment.log.info("Shutting down HTTP server...")
    engine.stop(grace.inWholeMilliseconds, timeout.inWholeMicroseconds)
    engine.environment.log.info("HTTP server shutdown!")
  }

// Ported from Ktor:
// https://github.com/ktorio/ktor/blob/0de7948fbe3f78673f4f90de9c5ea5986691819a/ktor-server/ktor-server-host-common/jvmAndNix/src/io/ktor/server/engine/ServerEngineUtils.kt
internal expect val WORKING_DIRECTORY_PATH: String
>>>>>>> 883afb7d
<|MERGE_RESOLUTION|>--- conflicted
+++ resolved
@@ -2,13 +2,13 @@
 
 import arrow.fx.coroutines.Resource
 import arrow.fx.coroutines.continuations.ResourceScope
+import arrow.suspendapp.ktor.WORKING_DIRECTORY_PATH
+import arrow.suspendapp.ktor.server as kserver
 import io.ktor.server.application.*
 import io.ktor.server.engine.*
 import kotlin.time.Duration
 import kotlin.time.Duration.Companion.milliseconds
 import kotlin.time.Duration.Companion.seconds
-import arrow.suspendapp.ktor.server as kserver
-import arrow.suspendapp.ktor.WORKING_DIRECTORY_PATH
 
 /**
  * Ktor [ApplicationEngine] as a [Resource]. This [Resource] will gracefully shut down the server
@@ -29,13 +29,6 @@
  * @param timeout timeout a duration after which the server will be forceably shutdown.
  * @param module Represents configured and running web application, capable of handling requests.
  */
-@Deprecated(
-  "Changed package to arrow.suspendapp.ktor",
-  ReplaceWith(
-    "server(factory, port, host, watchPaths, configure, preWait, grace, timeout)",
-    "arrow.suspendapp.ktor.server"
-  )
-)
 suspend fun <
   TEngine : ApplicationEngine, TConfiguration : ApplicationEngine.Configuration> ResourceScope
   .server(
@@ -49,30 +42,7 @@
   timeout: Duration = 500.milliseconds,
   module: Application.() -> Unit = {}
 ): ApplicationEngine =
-<<<<<<< HEAD
-  kserver(factory, port, host, watchPaths, configure, preWait, grace, timeout)
-=======
-  install({
-    embeddedServer(
-        factory,
-        host = host,
-        port = port,
-        watchPaths = watchPaths,
-        configure = configure,
-        module = module
-      )
-      .apply(ApplicationEngine::start)
-  }) { engine, _ ->
-    if (!engine.environment.developmentMode) {
-      engine.environment.log.info(
-        "prewait delay of ${preWait.inWholeMilliseconds}ms, turn it off using io.ktor.development=true"
-      )
-      delay(preWait.inWholeMilliseconds)
-    }
-    engine.environment.log.info("Shutting down HTTP server...")
-    engine.stop(grace.inWholeMilliseconds, timeout.inWholeMicroseconds)
-    engine.environment.log.info("HTTP server shutdown!")
-  }
+  kserver(factory, port, host, watchPaths, configure, preWait, grace, timeout, module)
 
 /**
  * Ktor [ApplicationEngine] as a [Resource]. This [Resource] will gracefully shut down the server
@@ -93,23 +63,8 @@
   .server(
   factory: ApplicationEngineFactory<TEngine, TConfiguration>,
   environment: ApplicationEngineEnvironment,
+  configure: TConfiguration.() -> Unit = {},
   preWait: Duration = 30.seconds,
   grace: Duration = 500.milliseconds,
   timeout: Duration = 500.milliseconds
-): ApplicationEngine =
-  install({ embeddedServer(factory, environment).apply(ApplicationEngine::start) }) { engine, _ ->
-    if (!engine.environment.developmentMode) {
-      engine.environment.log.info(
-        "prewait delay of ${preWait.inWholeMilliseconds}ms, turn it off using io.ktor.development=true"
-      )
-      delay(preWait.inWholeMilliseconds)
-    }
-    engine.environment.log.info("Shutting down HTTP server...")
-    engine.stop(grace.inWholeMilliseconds, timeout.inWholeMicroseconds)
-    engine.environment.log.info("HTTP server shutdown!")
-  }
-
-// Ported from Ktor:
-// https://github.com/ktorio/ktor/blob/0de7948fbe3f78673f4f90de9c5ea5986691819a/ktor-server/ktor-server-host-common/jvmAndNix/src/io/ktor/server/engine/ServerEngineUtils.kt
-internal expect val WORKING_DIRECTORY_PATH: String
->>>>>>> 883afb7d
+): ApplicationEngine = kserver(factory, environment, configure, preWait, grace, timeout)